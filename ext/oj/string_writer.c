// Copyright (c) 2012, 2017 Peter Ohler. All rights reserved.
// Licensed under the MIT License. See LICENSE file in the project root for license details.

#include "dump.h"
#include "encode.h"

extern VALUE Oj;

bool string_writer_optimized = false;

static void key_check(StrWriter sw, const char *key) {
    DumpType type = sw->types[sw->depth];

    if (0 == key && (ObjectNew == type || ObjectType == type)) {
        rb_raise(rb_eStandardError, "Can not push onto an Object without a key.");
    }
}

static void push_type(StrWriter sw, DumpType type) {
    if (sw->types_end <= sw->types + sw->depth + 1) {
        size_t size = (sw->types_end - sw->types) * 2;

        REALLOC_N(sw->types, char, size);
        sw->types_end = sw->types + size;
    }
    sw->depth++;
    sw->types[sw->depth] = type;
}

static void maybe_comma(StrWriter sw) {
    switch (sw->types[sw->depth]) {
    case ObjectNew: sw->types[sw->depth] = ObjectType; break;
    case ArrayNew: sw->types[sw->depth] = ArrayType; break;
    case ObjectType:
    case ArrayType:
        // Always have a few characters available in the out.buf.
        *sw->out.cur++ = ',';
        break;
    }
}

// Used by stream writer also.
void oj_str_writer_init(StrWriter sw, int buf_size) {
    sw->opts       = oj_default_options;
    sw->depth      = 0;
    sw->types      = ALLOC_N(char, 256);
    sw->types_end  = sw->types + 256;
    *sw->types     = '\0';
    sw->keyWritten = 0;

    if (0 == buf_size) {
        buf_size = 4096;
    } else if (buf_size < 1024) {
        buf_size = 1024;
    }
    // Must be allocated. Using the out.stack_buffer results in double frees
    // and I haven't figured out why yet.
    sw->out.buf        = ALLOC_N(char, buf_size);
    sw->out.cur        = sw->out.buf;
    sw->out.end        = sw->out.buf + buf_size - BUFFER_EXTRA;
    sw->out.allocated  = true;

    *sw->out.cur       = '\0';
    sw->out.circ_cache = NULL;
    sw->out.circ_cnt   = 0;
    sw->out.hash_cnt   = 0;
    sw->out.opts       = &sw->opts;
    sw->out.indent     = sw->opts.indent;
    sw->out.depth      = 0;
    sw->out.argc       = 0;
    sw->out.argv       = NULL;
    sw->out.caller     = 0;
    sw->out.ropts      = NULL;
    sw->out.omit_nil   = oj_default_options.dump_opts.omit_nil;
}

void oj_str_writer_push_key(StrWriter sw, const char *key) {
    DumpType type = sw->types[sw->depth];
    long     size;

    if (sw->keyWritten) {
        rb_raise(rb_eStandardError, "Can not push more than one key before pushing a non-key.");
    }
    if (ObjectNew != type && ObjectType != type) {
        rb_raise(rb_eStandardError, "Can only push a key onto an Object.");
    }
    size = sw->depth * sw->out.indent + 3;
    assure_size(&sw->out, size);
    maybe_comma(sw);
    if (0 < sw->depth) {
        fill_indent(&sw->out, sw->depth);
    }
    oj_dump_cstr(key, strlen(key), 0, 0, &sw->out);
    *sw->out.cur++ = ':';
    sw->keyWritten = 1;
}

void oj_str_writer_push_object(StrWriter sw, const char *key) {
    if (sw->keyWritten) {
        sw->keyWritten = 0;
        assure_size(&sw->out, 1);
    } else {
        long size;

        key_check(sw, key);
        size = sw->depth * sw->out.indent + 3;
        assure_size(&sw->out, size);
        maybe_comma(sw);
        if (0 < sw->depth) {
            fill_indent(&sw->out, sw->depth);
        }
        if (0 != key) {
            oj_dump_cstr(key, strlen(key), 0, 0, &sw->out);
            *sw->out.cur++ = ':';
        }
    }
    *sw->out.cur++ = '{';
    push_type(sw, ObjectNew);
}

void oj_str_writer_push_array(StrWriter sw, const char *key) {
    if (sw->keyWritten) {
        sw->keyWritten = 0;
        assure_size(&sw->out, 1);
    } else {
        long size;

        key_check(sw, key);
        size = sw->depth * sw->out.indent + 3;
        assure_size(&sw->out, size);
        maybe_comma(sw);
        if (0 < sw->depth) {
            fill_indent(&sw->out, sw->depth);
        }
        if (0 != key) {
            oj_dump_cstr(key, strlen(key), 0, 0, &sw->out);
            *sw->out.cur++ = ':';
        }
    }
    *sw->out.cur++ = '[';
    push_type(sw, ArrayNew);
}

void oj_str_writer_push_value(StrWriter sw, VALUE val, const char *key) {
    Out out = &sw->out;

    if (sw->keyWritten) {
        sw->keyWritten = 0;
    } else {
        long size;

        key_check(sw, key);
        size = sw->depth * out->indent + 3;
        assure_size(out, size);
        maybe_comma(sw);
        if (0 < sw->depth) {
            fill_indent(&sw->out, sw->depth);
        }
        if (0 != key) {
            oj_dump_cstr(key, strlen(key), 0, 0, out);
            *out->cur++ = ':';
        }
    }
    switch (out->opts->mode) {
    case StrictMode: oj_dump_strict_val(val, sw->depth, out); break;
    case NullMode: oj_dump_null_val(val, sw->depth, out); break;
    case ObjectMode: oj_dump_obj_val(val, sw->depth, out); break;
    case CompatMode: oj_dump_compat_val(val, sw->depth, out, Yes == out->opts->to_json); break;
    case RailsMode: oj_dump_rails_val(val, sw->depth, out); break;
    case CustomMode: oj_dump_custom_val(val, sw->depth, out, true); break;
    default: oj_dump_custom_val(val, sw->depth, out, true); break;
    }
}

void oj_str_writer_push_json(StrWriter sw, const char *json, const char *key) {
    if (sw->keyWritten) {
        sw->keyWritten = 0;
    } else {
        long size;

        key_check(sw, key);
        size = sw->depth * sw->out.indent + 3;
        assure_size(&sw->out, size);
        maybe_comma(sw);
        if (0 < sw->depth) {
            fill_indent(&sw->out, sw->depth);
        }
        if (0 != key) {
            oj_dump_cstr(key, strlen(key), 0, 0, &sw->out);
            *sw->out.cur++ = ':';
        }
    }
    oj_dump_raw(json, strlen(json), &sw->out);
}

void oj_str_writer_pop(StrWriter sw) {
    long     size;
    DumpType type = sw->types[sw->depth];

    if (sw->keyWritten) {
        sw->keyWritten = 0;
        rb_raise(rb_eStandardError, "Can not pop after writing a key but no value.");
    }
    sw->depth--;
    if (0 > sw->depth) {
        rb_raise(rb_eStandardError, "Can not pop with no open array or object.");
    }
    size = sw->depth * sw->out.indent + 2;
    assure_size(&sw->out, size);
    fill_indent(&sw->out, sw->depth);
    switch (type) {
    case ObjectNew:
    case ObjectType: *sw->out.cur++ = '}'; break;
    case ArrayNew:
    case ArrayType: *sw->out.cur++ = ']'; break;
    }
    if (0 == sw->depth && 0 <= sw->out.indent) {
        *sw->out.cur++ = '\n';
    }
}

void oj_str_writer_pop_all(StrWriter sw) {
    while (0 < sw->depth) {
        oj_str_writer_pop(sw);
    }
}

static void str_writer_free(void *ptr) {
    StrWriter sw;

    if (0 == ptr) {
        return;
    }
    sw = (StrWriter)ptr;

    oj_out_free(&sw->out);

    xfree(sw->types);
    xfree(ptr);
}

/* Document-method: new
 * call-seq: new(io, options)
 *
 * Creates a new StringWriter. Options are supported according the the
 * specified mode or the mode in the default options. Note that if mimic_JSON
 * or Oj.optimize_rails has not been called then the behavior of the modes may
 * not be the same as if they were.
 *
 * In addition to the regular dump options for the various modes a
 * _:buffer_size_ option is available. It should be set to a positive
 * integer. It is considered a hint of how large the initial internal buffer
 * should be.
 *
 * - *io* [_IO_] stream to write to
 * - *options* [_Hash_] formatting options
 */
static VALUE str_writer_new(int argc, VALUE *argv, VALUE self) {
    StrWriter sw = ALLOC(struct _strWriter);

    oj_str_writer_init(sw, 0);
    if (1 == argc) {
        oj_parse_options(argv[0], &sw->opts);
    }
    sw->out.argc   = argc - 1;
    sw->out.argv   = argv + 1;
    sw->out.indent = sw->opts.indent;

    return Data_Wrap_Struct(oj_string_writer_class, 0, str_writer_free, sw);
}

/* Document-method: push_key
 * call-seq: push_key(key)
 *
 * Pushes a key onto the JSON document. The key will be used for the next push
 * if currently in a JSON object and ignored otherwise. If a key is provided on
 * the next push then that new key will be ignored.
 * - *key* [_String_] the key pending for the next push
 */
static VALUE str_writer_push_key(VALUE self, VALUE key) {
    StrWriter sw = (StrWriter)DATA_PTR(self);

    rb_check_type(key, T_STRING);
    oj_str_writer_push_key(sw, StringValuePtr(key));

    return Qnil;
}

/* Document-method: push_object
 * call-seq: push_object(key=nil)
 *
 * Pushes an object onto the JSON document. Future pushes will be to this object
 * until a pop() is called.
 * - *key* [_String_] the key if adding to an object in the JSON document
 */
static VALUE str_writer_push_object(int argc, VALUE *argv, VALUE self) {
    StrWriter sw = (StrWriter)DATA_PTR(self);

    switch (argc) {
    case 0: oj_str_writer_push_object(sw, 0); break;
    case 1:
        if (Qnil == argv[0]) {
            oj_str_writer_push_object(sw, 0);
        } else {
            rb_check_type(argv[0], T_STRING);
            oj_str_writer_push_object(sw, StringValuePtr(argv[0]));
        }
        break;
    default: rb_raise(rb_eArgError, "Wrong number of argument to 'push_object'."); break;
    }
    if (rb_block_given_p()) {
        rb_yield(Qnil);
        oj_str_writer_pop(sw);
    }
    return Qnil;
}

/* Document-method: push_array
 * call-seq: push_array(key=nil)
 *
 * Pushes an array onto the JSON document. Future pushes will be to this object
 * until a pop() is called.
 * - *key* [_String_] the key if adding to an object in the JSON document
 */
static VALUE str_writer_push_array(int argc, VALUE *argv, VALUE self) {
    StrWriter sw = (StrWriter)DATA_PTR(self);

    switch (argc) {
    case 0: oj_str_writer_push_array(sw, 0); break;
    case 1:
        if (Qnil == argv[0]) {
            oj_str_writer_push_array(sw, 0);
        } else {
            rb_check_type(argv[0], T_STRING);
            oj_str_writer_push_array(sw, StringValuePtr(argv[0]));
        }
        break;
    default: rb_raise(rb_eArgError, "Wrong number of argument to 'push_object'."); break;
    }
    if (rb_block_given_p()) {
        rb_yield(Qnil);
        oj_str_writer_pop(sw);
    }
    return Qnil;
}

/* Document-method: push_value
 * call-seq: push_value(value, key=nil)
 *
 * Pushes a value onto the JSON document.
 * - *value* [_Object_] value to add to the JSON document
 * - *key* [_String_] the key if adding to an object in the JSON document
 */
static VALUE str_writer_push_value(int argc, VALUE *argv, VALUE self) {
    switch (argc) {
    case 1: oj_str_writer_push_value((StrWriter)DATA_PTR(self), *argv, 0); break;
    case 2:
        if (Qnil == argv[1]) {
            oj_str_writer_push_value((StrWriter)DATA_PTR(self), *argv, 0);
        } else {
            rb_check_type(argv[1], T_STRING);
            oj_str_writer_push_value((StrWriter)DATA_PTR(self), *argv, StringValuePtr(argv[1]));
        }
        break;
    default: rb_raise(rb_eArgError, "Wrong number of argument to 'push_value'."); break;
    }
    return Qnil;
}

/* Document-method: push_json
 * call-seq: push_json(value, key=nil)
 *
 * Pushes a string onto the JSON document. The String must be a valid JSON
 * encoded string. No additional checking is done to verify the validity of the
 * string.
 * - *value* [_Object_] value to add to the JSON document
 * - *key* [_String_] the key if adding to an object in the JSON document
 */
static VALUE str_writer_push_json(int argc, VALUE *argv, VALUE self) {
    rb_check_type(argv[0], T_STRING);
    switch (argc) {
    case 1: oj_str_writer_push_json((StrWriter)DATA_PTR(self), StringValuePtr(*argv), 0); break;
    case 2:
        if (Qnil == argv[1]) {
            oj_str_writer_push_json((StrWriter)DATA_PTR(self), StringValuePtr(*argv), 0);
        } else {
            rb_check_type(argv[1], T_STRING);
            oj_str_writer_push_json((StrWriter)DATA_PTR(self),
                                    StringValuePtr(*argv),
                                    StringValuePtr(argv[1]));
        }
        break;
    default: rb_raise(rb_eArgError, "Wrong number of argument to 'push_json'."); break;
    }
    return Qnil;
}
/* Document-method: pop
 * call-seq: pop()
 *
 * Pops up a level in the JSON document closing the array or object that is
 * currently open.
 */
static VALUE str_writer_pop(VALUE self) {
    oj_str_writer_pop((StrWriter)DATA_PTR(self));
    return Qnil;
}

/* Document-method: pop_all
 * call-seq: pop_all()
 *
 * Pops all level in the JSON document closing all the array or object that is
 * currently open.
 */
static VALUE str_writer_pop_all(VALUE self) {
    oj_str_writer_pop_all((StrWriter)DATA_PTR(self));

    return Qnil;
}

/* Document-method: reset
 * call-seq: reset()
 *
 * Reset the writer back to the empty state.
 */
static VALUE str_writer_reset(VALUE self) {
    StrWriter sw = (StrWriter)DATA_PTR(self);

    sw->depth      = 0;
    *sw->types     = '\0';
    sw->keyWritten = 0;
    sw->out.cur    = sw->out.buf;
    *sw->out.cur   = '\0';

    return Qnil;
}

/* Document-method: to_s
 * call-seq: to_s()
 *
 * Returns the JSON document string in what ever state the construction is at.
 *
 * *return* [_String_]
 */
static VALUE str_writer_to_s(VALUE self) {
    StrWriter sw   = (StrWriter)DATA_PTR(self);
    VALUE     rstr = rb_str_new(sw->out.buf, sw->out.cur - sw->out.buf);

    return oj_encode(rstr);
}

/* Document-method: as_json
 * call-seq: as_json()
 *
 * Returns the contents of the writer as a JSON element. If called from inside
 * an array or hash by Oj the raw buffer will be used othersize a more
 * inefficient parse of the contents and a return of the result is
 * completed. The parse uses the strict mode.
 *
 * *return* [_Hash_|_Array_|_String_|_Integer_|_Float_|_True_|_False_|_nil|)
 */
static VALUE str_writer_as_json(VALUE self) {
    if (string_writer_optimized) {
        return self;
    }
    return rb_hash_new();
}

/* Document-class: Oj::StringWriter
 *
 * Supports building a JSON document one element at a time. Build the document
 * by pushing values into the document. Pushing an array or an object will
 * create that element in the JSON document and subsequent pushes will add the
 * elements to that array or object until a pop() is called. When complete
 * calling to_s() will return the JSON document. Note that calling to_s() before
 * construction is complete will return the document in it's current state.
 */
void oj_string_writer_init(void) {
    oj_string_writer_class = rb_define_class_under(Oj, "StringWriter", rb_cObject);
<<<<<<< HEAD
    rb_undef_alloc_func(oj_string_writer_class);
=======
    rb_gc_register_address(&oj_string_writer_class);
    rb_undef_alloc_func(oj_string_writer_class);

>>>>>>> e17886f9
    rb_define_module_function(oj_string_writer_class, "new", str_writer_new, -1);
    rb_define_method(oj_string_writer_class, "push_key", str_writer_push_key, 1);
    rb_define_method(oj_string_writer_class, "push_object", str_writer_push_object, -1);
    rb_define_method(oj_string_writer_class, "push_array", str_writer_push_array, -1);
    rb_define_method(oj_string_writer_class, "push_value", str_writer_push_value, -1);
    rb_define_method(oj_string_writer_class, "push_json", str_writer_push_json, -1);
    rb_define_method(oj_string_writer_class, "pop", str_writer_pop, 0);
    rb_define_method(oj_string_writer_class, "pop_all", str_writer_pop_all, 0);
    rb_define_method(oj_string_writer_class, "reset", str_writer_reset, 0);
    rb_define_method(oj_string_writer_class, "to_s", str_writer_to_s, 0);
    rb_define_method(oj_string_writer_class, "raw_json", str_writer_to_s, 0);
    rb_define_method(oj_string_writer_class, "as_json", str_writer_as_json, 0);
}<|MERGE_RESOLUTION|>--- conflicted
+++ resolved
@@ -476,13 +476,8 @@
  */
 void oj_string_writer_init(void) {
     oj_string_writer_class = rb_define_class_under(Oj, "StringWriter", rb_cObject);
-<<<<<<< HEAD
-    rb_undef_alloc_func(oj_string_writer_class);
-=======
     rb_gc_register_address(&oj_string_writer_class);
     rb_undef_alloc_func(oj_string_writer_class);
-
->>>>>>> e17886f9
     rb_define_module_function(oj_string_writer_class, "new", str_writer_new, -1);
     rb_define_method(oj_string_writer_class, "push_key", str_writer_push_key, 1);
     rb_define_method(oj_string_writer_class, "push_object", str_writer_push_object, -1);
