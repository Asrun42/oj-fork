--- conflicted
+++ resolved
@@ -1717,13 +1717,8 @@
  */
 void oj_init_doc(void) {
     oj_doc_class = rb_define_class_under(Oj, "Doc", rb_cObject);
-<<<<<<< HEAD
-    rb_undef_alloc_func(oj_doc_class);
-=======
     rb_gc_register_address(&oj_doc_class);
     rb_undef_alloc_func(oj_doc_class);
-
->>>>>>> e17886f9
     rb_define_singleton_method(oj_doc_class, "open", doc_open, 1);
     rb_define_singleton_method(oj_doc_class, "open_file", doc_open_file, 1);
     rb_define_singleton_method(oj_doc_class, "parse", doc_open, 1);
