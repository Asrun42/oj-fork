os:
  - linux
  - osx

sudo: false
env:
  global:
    - MAKE="make -j 2"

language: ruby
rvm:
<<<<<<< HEAD
=======
  - 2.3.8
>>>>>>> 50f9b079
  - 2.4.9
  - 2.5.7
  - 2.6.5
  - 2.7.0

gemfile:
  - gemfiles/no_rails.gemfile
  - gemfiles/rails_5.gemfile
  - gemfiles/rails_6.gemfile

matrix:
  fast_finish: true
  allow_failures:
    - rvm: 2.6.5 # travis doesn't have this version on some macOSs

  exclude:
<<<<<<< HEAD
=======
    - gemfile: gemfiles/no_rails.gemfile
      rvm: 2.3.8
    - gemfile: gemfiles/no_rails.gemfile
      rvm: 2.4.9
      os: osx
    - gemfile: gemfiles/rails_5.gemfile
      rvm: 2.4.9
      os: osx
>>>>>>> 50f9b079
    - gemfile: gemfiles/rails_5.gemfile
      rvm: 2.5.7
      os: osx
    # Rails 6 only support Ruby 2.5 and above.
    - gemfile: gemfiles/rails_6.gemfile
<<<<<<< HEAD
=======
      rvm: 2.3.8
    - gemfile: gemfiles/rails_6.gemfile
>>>>>>> 50f9b079
      rvm: 2.4.9
    - os: osx
      rvm: 2.3.8
    - os: osx
      rvm: 2.4.9
    - os: osx
      rvm: 2.5.7<|MERGE_RESOLUTION|>--- conflicted
+++ resolved
@@ -9,10 +9,7 @@
 
 language: ruby
 rvm:
-<<<<<<< HEAD
-=======
   - 2.3.8
->>>>>>> 50f9b079
   - 2.4.9
   - 2.5.7
   - 2.6.5
@@ -29,8 +26,6 @@
     - rvm: 2.6.5 # travis doesn't have this version on some macOSs
 
   exclude:
-<<<<<<< HEAD
-=======
     - gemfile: gemfiles/no_rails.gemfile
       rvm: 2.3.8
     - gemfile: gemfiles/no_rails.gemfile
@@ -39,17 +34,13 @@
     - gemfile: gemfiles/rails_5.gemfile
       rvm: 2.4.9
       os: osx
->>>>>>> 50f9b079
     - gemfile: gemfiles/rails_5.gemfile
       rvm: 2.5.7
       os: osx
     # Rails 6 only support Ruby 2.5 and above.
     - gemfile: gemfiles/rails_6.gemfile
-<<<<<<< HEAD
-=======
       rvm: 2.3.8
     - gemfile: gemfiles/rails_6.gemfile
->>>>>>> 50f9b079
       rvm: 2.4.9
     - os: osx
       rvm: 2.3.8
